--- conflicted
+++ resolved
@@ -280,38 +280,6 @@
     fn from_reader_with(reader: &mut R, config: &mut Config) -> Result<Self, Self::Error> {
         let r#type = ElfWord::<EC, ED>::from_reader_with(reader, config)?;
 
-<<<<<<< HEAD
-        if let Some(r#type) = match r#type.0 {
-            0 => Some(Self::NullUndefined),
-            1 => Some(Self::ProgramBits),
-            2 => Some(Self::SymbolTable),
-            3 => Some(Self::StringTable),
-            4 => Some(Self::RelocationExplicit),
-            5 => Some(Self::Hash),
-            6 => Some(Self::Dynamic),
-            7 => Some(Self::Note),
-            8 => Some(Self::NoBits),
-            9 => Some(Self::RelocationExplicit),
-            10 => Some(Self::SectionHeaderLibrary),
-            11 => Some(Self::DynamicSymbol),
-            14 => Some(Self::InitializerArray),
-            15 => Some(Self::FinalizerArray),
-            16 => Some(Self::PreInitializerArray),
-            17 => Some(Self::Group),
-            18 => Some(Self::SymbolTableSectionHeaderIndex),
-            19 => Some(Self::RelR),
-            _ => match config.machine {
-                Some(_) => None,
-                None => None,
-            },
-        } {
-            Ok(r#type)
-        } else {
-            Err(Error::InvalidElfSectionHeaderType {
-                context: ErrorContext::from_reader(reader, size_of::<ElfWord<EC, ED>>())
-                    .map_err(Error::from)?,
-            })
-=======
         match r#type.0 {
             Self::NULL_UNDEFINED => Ok(Self::NullUndefined),
             Self::PROGRAM_BITS => Ok(Self::ProgramBits),
@@ -377,7 +345,6 @@
                     Ok(Self::Other(r#type))
                 }
             }
->>>>>>> debfd5b3
         }
     }
 }
